--- conflicted
+++ resolved
@@ -2,17 +2,13 @@
     absolute_import, print_function, division, unicode_literals
 )
 
-<<<<<<< HEAD
 import mock
 import re
-=======
-from inspect import getargspec
-
->>>>>>> 0c4b645d
 import requests
 import responses
 import pytest
 
+from inspect import getargspec
 from requests.exceptions import ConnectionError, HTTPError
 
 
@@ -154,7 +150,6 @@
     assert_reset()
 
 
-<<<<<<< HEAD
 def test_throw_connection_error_explicit():
     @responses.activate
     def run():
@@ -262,7 +257,8 @@
 
     run()
     assert_reset()
-=======
+
+
 def test_activate_doesnt_change_signature():
     def test_function(a, b=None):
         pass
@@ -280,5 +276,4 @@
     test_case = TestCase()
     argspect = getargspec(test_case.test_function)
     decorated_test_function = responses.activate(test_case.test_function)
-    assert argspect == getargspec(decorated_test_function)
->>>>>>> 0c4b645d
+    assert argspect == getargspec(decorated_test_function)